import * as Three from "three";
import { RenderableObject } from "./Types";
import { Maze, Point2 } from "./Maze";
import { GameContext } from "./GameContext";

class AStarNode {
  constructor(
    public tile: Point2,
    public parent: AStarNode | null,
    public g: number,
    public f: number
  ) {}
}

export class MazeRunner extends RenderableObject {
  private maze: Maze;
  private speed: number;
  private size: number;
  private target: RenderableObject | null;
  private path: Point2[] = [];
  private currentTargetIndex: number = 0;
  // normal color is green
  private mesh: Three.Mesh;
  private normalColor = new Three.Color(0x00FF00);
  // eatable color is yellow
  private eatableColor = new Three.Color(0xFFFF00);
  // isEatable is false by default
  private isEatable = false;

  constructor(maze: Maze, speed: number, size: number, target: RenderableObject | null = null) {
    const material = new Three.MeshPhongMaterial({ 
      color: 0x00FF00, 
      shininess: 100,
      emissive: new Three.Color(0x00FF00),
      emissiveIntensity: 0.8 
    });
    super(new Three.Mesh());
    this.maze = maze;
    this.speed = speed;
    this.size = size;
    this.target = target;

<<<<<<< HEAD
=======
    // const lines = new Three.TextureLoader().load('lines.png');
    // lines.wrapS = Three.RepeatWrapping;
    // lines.wrapT = Three.RepeatWrapping;

    // const dot2 = new Three.TextureLoader().load('dot2.png');
    // dot2.wrapS = Three.RepeatWrapping;
    // dot2.wrapT = Three.RepeatWrapping;

    // const dot3 = new Three.TextureLoader().load('dot3.png');
    // dot3.wrapS = Three.RepeatWrapping;
    // dot3.wrapT = Three.RepeatWrapping;

    // const scratch3 = new Three.TextureLoader().load('scratch3.jpeg');
    // scratch3.wrapS = Three.RepeatWrapping;
    // scratch3.wrapT = Three.RepeatWrapping;
        
    // const ramp = new Ramp(
    //   new Three.Color(0x090A18), // Shadow
    //   new Three.Color(0x353C59), // Base
    //   new Three.Color(0x94A0BF), // Intermediate
    //   new Three.Color(0x94A0BF), // Highlight
    //   //[4, 30, 33, 33], // no shadow
    //   [5, 29, 33, 33],
    //   [lines, null, null, null], // Grunge textures
    //   [new Three.Color(0x050801), null, null, null] // Grunge colors
    // );

>>>>>>> a18edfc2
    this.mesh = new Three.Mesh(
      new Three.SphereGeometry(this.size, 24, 24),
      material
    );
  }

  private heuristic(start: Point2, goal: Point2): number {
    return Math.abs(start.x - goal.x) + Math.abs(start.z - goal.z);
  }

  private reversePath(node: AStarNode | null): Point2[] {
    const path: Point2[] = [];
    let current: AStarNode | null = node;
    while (current) {
      path.push(current.tile);
      current = current.parent;
    }
    return path.reverse();
  }

  private getPathToTile(start: Point2, goal: Point2): Point2[] | null {
    const openList: AStarNode[] = [];
    const closedList: Set<string> = new Set();
    const allNodes: Map<string, AStarNode> = new Map();

    const startNode = new AStarNode(start, null, 0, this.heuristic(start, goal));
    const startKey = `${start.x},${start.z}`;
    openList.push(startNode);
    allNodes.set(startKey, startNode);

    while (openList.length > 0) {
      openList.sort((a, b) => a.f - b.f);
      const current = openList.shift()!;
      const currentKey = `${current.tile.x},${current.tile.z}`;

      if (current.tile.x === goal.x && current.tile.z === goal.z) {
        return this.reversePath(current);
      }

      closedList.add(currentKey);
      const neighbors = this.maze.getNeighbors(current.tile.x, current.tile.z);

      for (const neighbor of neighbors) {
        const neighborKey = `${neighbor.x},${neighbor.z}`;
        if (closedList.has(neighborKey)) continue;

        const tentativeG = current.g + 1;
        const hCost = this.heuristic(neighbor, goal);
        const neighborNode = new AStarNode(neighbor, current, tentativeG, hCost);

        const existingNode = allNodes.get(neighborKey);
        if (!existingNode || tentativeG < existingNode.g) {
          allNodes.set(neighborKey, neighborNode);
          openList.push(neighborNode);
        }
      }
    }
    return null;
  }
  
  
  getEatableState() {
    return this.isEatable;
  }

  setEatableState(isEatable: boolean) {
    this.isEatable = isEatable;
  }
  
  getEatableState() {
    return this.isEatable;
  }

  setEatableState(isEatable: boolean) {
    this.isEatable = isEatable;
  }

  update(context: GameContext) {
    if (!this.target) return;

    if (this.isEatable) {
      // Change color to yellow when eatable
      this.mesh.material.color.copy(this.eatableColor);
      this.mesh.material.emissive.copy(this.eatableColor);
    }
    else {
      this.mesh.material.color.copy(this.normalColor);
      this.mesh.material.emissive.copy(this.normalColor);
    }

    if (this.isEatable) {
      // Change color to yellow when eatable
      this.mesh.material.color.copy(this.eatableColor);
      this.mesh.material.emissive.copy(this.eatableColor);
    }
    else {
      this.mesh.material.color.copy(this.normalColor);
      this.mesh.material.emissive.copy(this.normalColor);
    }

    // Get current and target grid positions
    const currentPos = this.getPosition();
    const targetPos = this.target.getPosition();
    const mazeCellSize = this.maze.getCellSize();

    const gridX = Math.floor(currentPos.x / mazeCellSize);
    const gridZ = Math.floor(currentPos.z / mazeCellSize);
    const targetGridX = Math.floor(targetPos.x / mazeCellSize);
    const targetGridZ = Math.floor(targetPos.z / mazeCellSize);

    if (
      this.path.length === 0 ||
      this.currentTargetIndex >= this.path.length ||
      this.path[this.path.length - 1].x !== targetGridX ||
      this.path[this.path.length - 1].z !== targetGridZ
    ) {
      this.path = this.getPathToTile(new Point2(gridX, gridZ), new Point2(targetGridX, targetGridZ)) || [];
      this.currentTargetIndex = 0;
    }

    if (this.currentTargetIndex < this.path.length) {
      const nextPoint = this.path[this.currentTargetIndex];
      const targetWorldPos = new Three.Vector3(
        (nextPoint.x + 0.5) * mazeCellSize,
        currentPos.y,
        (nextPoint.z + 0.5) * mazeCellSize
      );

      const direction = targetWorldPos.clone().sub(currentPos).normalize();
      const distanceToMove = this.speed * context.deltaTime;
      const newPos = currentPos.clone().add(direction.multiplyScalar(distanceToMove));

      const distanceToTarget = currentPos.distanceTo(targetWorldPos);
      if (distanceToMove >= distanceToTarget) {
        this.currentTargetIndex++;
        this.mesh.position.copy(targetWorldPos);
      } else {
        this.mesh.position.copy(newPos);
      }
    }
  }
}<|MERGE_RESOLUTION|>--- conflicted
+++ resolved
@@ -40,36 +40,6 @@
     this.size = size;
     this.target = target;
 
-<<<<<<< HEAD
-=======
-    // const lines = new Three.TextureLoader().load('lines.png');
-    // lines.wrapS = Three.RepeatWrapping;
-    // lines.wrapT = Three.RepeatWrapping;
-
-    // const dot2 = new Three.TextureLoader().load('dot2.png');
-    // dot2.wrapS = Three.RepeatWrapping;
-    // dot2.wrapT = Three.RepeatWrapping;
-
-    // const dot3 = new Three.TextureLoader().load('dot3.png');
-    // dot3.wrapS = Three.RepeatWrapping;
-    // dot3.wrapT = Three.RepeatWrapping;
-
-    // const scratch3 = new Three.TextureLoader().load('scratch3.jpeg');
-    // scratch3.wrapS = Three.RepeatWrapping;
-    // scratch3.wrapT = Three.RepeatWrapping;
-        
-    // const ramp = new Ramp(
-    //   new Three.Color(0x090A18), // Shadow
-    //   new Three.Color(0x353C59), // Base
-    //   new Three.Color(0x94A0BF), // Intermediate
-    //   new Three.Color(0x94A0BF), // Highlight
-    //   //[4, 30, 33, 33], // no shadow
-    //   [5, 29, 33, 33],
-    //   [lines, null, null, null], // Grunge textures
-    //   [new Three.Color(0x050801), null, null, null] // Grunge colors
-    // );
-
->>>>>>> a18edfc2
     this.mesh = new Three.Mesh(
       new Three.SphereGeometry(this.size, 24, 24),
       material
@@ -130,15 +100,6 @@
     return null;
   }
   
-  
-  getEatableState() {
-    return this.isEatable;
-  }
-
-  setEatableState(isEatable: boolean) {
-    this.isEatable = isEatable;
-  }
-  
   getEatableState() {
     return this.isEatable;
   }
@@ -159,17 +120,6 @@
       this.mesh.material.color.copy(this.normalColor);
       this.mesh.material.emissive.copy(this.normalColor);
     }
-
-    if (this.isEatable) {
-      // Change color to yellow when eatable
-      this.mesh.material.color.copy(this.eatableColor);
-      this.mesh.material.emissive.copy(this.eatableColor);
-    }
-    else {
-      this.mesh.material.color.copy(this.normalColor);
-      this.mesh.material.emissive.copy(this.normalColor);
-    }
-
     // Get current and target grid positions
     const currentPos = this.getPosition();
     const targetPos = this.target.getPosition();
